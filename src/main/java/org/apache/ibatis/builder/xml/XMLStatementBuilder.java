/*
 *    Copyright 2009-2024 the original author or authors.
 *
 *    Licensed under the Apache License, Version 2.0 (the "License");
 *    you may not use this file except in compliance with the License.
 *    You may obtain a copy of the License at
 *
 *       https://www.apache.org/licenses/LICENSE-2.0
 *
 *    Unless required by applicable law or agreed to in writing, software
 *    distributed under the License is distributed on an "AS IS" BASIS,
 *    WITHOUT WARRANTIES OR CONDITIONS OF ANY KIND, either express or implied.
 *    See the License for the specific language governing permissions and
 *    limitations under the License.
 */
package org.apache.ibatis.builder.xml;

import java.lang.reflect.Method;
import java.lang.reflect.Type;
import java.util.Arrays;
import java.util.List;
import java.util.Locale;
import java.util.stream.Collectors;

import org.apache.ibatis.binding.MapperMethod.ParamMap;
import org.apache.ibatis.builder.BaseBuilder;
import org.apache.ibatis.builder.MapperBuilderAssistant;
import org.apache.ibatis.builder.annotation.MapperAnnotationBuilder;
import org.apache.ibatis.executor.keygen.Jdbc3KeyGenerator;
import org.apache.ibatis.executor.keygen.KeyGenerator;
import org.apache.ibatis.executor.keygen.NoKeyGenerator;
import org.apache.ibatis.executor.keygen.SelectKeyGenerator;
import org.apache.ibatis.mapping.MappedStatement;
import org.apache.ibatis.mapping.ResultSetType;
import org.apache.ibatis.mapping.SqlCommandType;
import org.apache.ibatis.mapping.SqlSource;
import org.apache.ibatis.mapping.StatementType;
import org.apache.ibatis.parsing.XNode;
import org.apache.ibatis.reflection.ParamNameResolver;
import org.apache.ibatis.scripting.LanguageDriver;
import org.apache.ibatis.session.Configuration;

/**
 * @author Clinton Begin
 */
public class XMLStatementBuilder extends BaseBuilder {

  private final MapperBuilderAssistant builderAssistant;
  private final XNode context;
  private final String requiredDatabaseId;
  private final Class<?> mapperClass;

  public XMLStatementBuilder(Configuration configuration, MapperBuilderAssistant builderAssistant, XNode context) {
    this(configuration, builderAssistant, context, null);
  }

<<<<<<< HEAD
  public XMLStatementBuilder(Configuration configuration, MapperBuilderAssistant builderAssistant, XNode context, String databaseId) {
    this(configuration, builderAssistant, context, null, null);
  }

  public XMLStatementBuilder(Configuration configuration, MapperBuilderAssistant builderAssistant, XNode context, String databaseId, Class<?> mapperClass) {
=======
  public XMLStatementBuilder(Configuration configuration, MapperBuilderAssistant builderAssistant, XNode context,
      String databaseId) {
>>>>>>> 8ac3920a
    super(configuration);
    this.builderAssistant = builderAssistant;
    this.context = context;
    this.requiredDatabaseId = databaseId;
    this.mapperClass = mapperClass;
  }

  public void parseStatementNode() {
    String id = context.getStringAttribute("id");
    String databaseId = context.getStringAttribute("databaseId");

    if (!databaseIdMatchesCurrent(id, databaseId, this.requiredDatabaseId)) {
      return;
    }

    String nodeName = context.getNode().getNodeName();
    SqlCommandType sqlCommandType = SqlCommandType.valueOf(nodeName.toUpperCase(Locale.ENGLISH));
    boolean isSelect = sqlCommandType == SqlCommandType.SELECT;
    boolean flushCache = context.getBooleanAttribute("flushCache", !isSelect);
    boolean useCache = context.getBooleanAttribute("useCache", isSelect);
    boolean resultOrdered = context.getBooleanAttribute("resultOrdered", false);

    // Include Fragments before parsing
    XMLIncludeTransformer includeParser = new XMLIncludeTransformer(configuration, builderAssistant);
    includeParser.applyIncludes(context.getNode());

    String parameterType = context.getStringAttribute("parameterType");
    Class<?> parameterTypeClass = resolveClass(parameterType);
    ParamNameResolver paramNameResolver = null;
    if (parameterTypeClass == null && mapperClass != null) {
      List<Method> mapperMethods = Arrays.stream(mapperClass.getMethods())
          .filter(m -> m.getName().equals(id) && !m.isDefault() && !m.isBridge()).collect(Collectors.toList());
      if (mapperMethods.size() == 1) {
        paramNameResolver = new ParamNameResolver(configuration, mapperMethods.get(0), mapperClass);
        if (paramNameResolver.isUseParamMap()) {
          parameterTypeClass = ParamMap.class;
        } else {
          String[] paramNames = paramNameResolver.getNames();
          if (paramNames.length == 1) {
            Type paramType = paramNameResolver.getType(paramNames[0]);
            if (paramType instanceof Class) {
              parameterTypeClass = (Class<?>) paramType;
            }
          }
        }
      }
    }

    String lang = context.getStringAttribute("lang");
    LanguageDriver langDriver = getLanguageDriver(lang);

    // Parse selectKey after includes and remove them.
    processSelectKeyNodes(id, parameterTypeClass, langDriver);

    // Parse the SQL (pre: <selectKey> and <include> were parsed and removed)
    KeyGenerator keyGenerator;
    String keyStatementId = id + SelectKeyGenerator.SELECT_KEY_SUFFIX;
    keyStatementId = builderAssistant.applyCurrentNamespace(keyStatementId, true);
    if (configuration.hasKeyGenerator(keyStatementId)) {
      keyGenerator = configuration.getKeyGenerator(keyStatementId);
    } else {
      keyGenerator = context.getBooleanAttribute("useGeneratedKeys",
          configuration.isUseGeneratedKeys() && SqlCommandType.INSERT.equals(sqlCommandType))
              ? Jdbc3KeyGenerator.INSTANCE : NoKeyGenerator.INSTANCE;
    }

<<<<<<< HEAD
    SqlSource sqlSource = langDriver.createSqlSource(configuration, context, parameterTypeClass, paramNameResolver);
    StatementType statementType = StatementType.valueOf(context.getStringAttribute("statementType", StatementType.PREPARED.toString()));
=======
    SqlSource sqlSource = langDriver.createSqlSource(configuration, context, parameterTypeClass);
    StatementType statementType = StatementType
        .valueOf(context.getStringAttribute("statementType", StatementType.PREPARED.toString()));
>>>>>>> 8ac3920a
    Integer fetchSize = context.getIntAttribute("fetchSize");
    Integer timeout = context.getIntAttribute("timeout");
    String parameterMap = context.getStringAttribute("parameterMap");
    String resultType = context.getStringAttribute("resultType");
    Class<?> resultTypeClass = resolveClass(resultType);
    String resultMap = context.getStringAttribute("resultMap");
    if (resultTypeClass == null && resultMap == null) {
      resultTypeClass = MapperAnnotationBuilder.getMethodReturnType(builderAssistant.getCurrentNamespace(), id);
    }
    String resultSetType = context.getStringAttribute("resultSetType");
    ResultSetType resultSetTypeEnum = resolveResultSetType(resultSetType);
    if (resultSetTypeEnum == null) {
      resultSetTypeEnum = configuration.getDefaultResultSetType();
    }
    String keyProperty = context.getStringAttribute("keyProperty");
    String keyColumn = context.getStringAttribute("keyColumn");
    String resultSets = context.getStringAttribute("resultSets");
    boolean dirtySelect = context.getBooleanAttribute("affectData", Boolean.FALSE);

<<<<<<< HEAD
    builderAssistant.addMappedStatement(id, sqlSource, statementType, sqlCommandType,
        fetchSize, timeout, parameterMap, parameterTypeClass, resultMap, resultTypeClass,
        resultSetTypeEnum, flushCache, useCache, resultOrdered,
        keyGenerator, keyProperty, keyColumn, databaseId, langDriver, resultSets, dirtySelect, paramNameResolver);
=======
    builderAssistant.addMappedStatement(id, sqlSource, statementType, sqlCommandType, fetchSize, timeout, parameterMap,
        parameterTypeClass, resultMap, resultTypeClass, resultSetTypeEnum, flushCache, useCache, resultOrdered,
        keyGenerator, keyProperty, keyColumn, databaseId, langDriver, resultSets, dirtySelect);
>>>>>>> 8ac3920a
  }

  private void processSelectKeyNodes(String id, Class<?> parameterTypeClass, LanguageDriver langDriver) {
    List<XNode> selectKeyNodes = context.evalNodes("selectKey");
    if (configuration.getDatabaseId() != null) {
      parseSelectKeyNodes(id, selectKeyNodes, parameterTypeClass, langDriver, configuration.getDatabaseId());
    }
    parseSelectKeyNodes(id, selectKeyNodes, parameterTypeClass, langDriver, null);
    removeSelectKeyNodes(selectKeyNodes);
  }

  private void parseSelectKeyNodes(String parentId, List<XNode> list, Class<?> parameterTypeClass,
      LanguageDriver langDriver, String skRequiredDatabaseId) {
    for (XNode nodeToHandle : list) {
      String id = parentId + SelectKeyGenerator.SELECT_KEY_SUFFIX;
      String databaseId = nodeToHandle.getStringAttribute("databaseId");
      if (databaseIdMatchesCurrent(id, databaseId, skRequiredDatabaseId)) {
        parseSelectKeyNode(id, nodeToHandle, parameterTypeClass, langDriver, databaseId);
      }
    }
  }

  private void parseSelectKeyNode(String id, XNode nodeToHandle, Class<?> parameterTypeClass, LanguageDriver langDriver,
      String databaseId) {
    String resultType = nodeToHandle.getStringAttribute("resultType");
    Class<?> resultTypeClass = resolveClass(resultType);
    StatementType statementType = StatementType
        .valueOf(nodeToHandle.getStringAttribute("statementType", StatementType.PREPARED.toString()));
    String keyProperty = nodeToHandle.getStringAttribute("keyProperty");
    String keyColumn = nodeToHandle.getStringAttribute("keyColumn");
    boolean executeBefore = "BEFORE".equals(nodeToHandle.getStringAttribute("order", "AFTER"));

    // defaults
    boolean useCache = false;
    boolean resultOrdered = false;
    KeyGenerator keyGenerator = NoKeyGenerator.INSTANCE;
    Integer fetchSize = null;
    Integer timeout = null;
    boolean flushCache = false;
    String parameterMap = null;
    String resultMap = null;
    ResultSetType resultSetTypeEnum = null;

    SqlSource sqlSource = langDriver.createSqlSource(configuration, nodeToHandle, parameterTypeClass);
    SqlCommandType sqlCommandType = SqlCommandType.SELECT;

<<<<<<< HEAD
    builderAssistant.addMappedStatement(id, sqlSource, statementType, sqlCommandType,
        fetchSize, timeout, parameterMap, parameterTypeClass, resultMap, resultTypeClass,
        resultSetTypeEnum, flushCache, useCache, resultOrdered,
        keyGenerator, keyProperty, keyColumn, databaseId, langDriver, null, false, null);
=======
    builderAssistant.addMappedStatement(id, sqlSource, statementType, sqlCommandType, fetchSize, timeout, parameterMap,
        parameterTypeClass, resultMap, resultTypeClass, resultSetTypeEnum, flushCache, useCache, resultOrdered,
        keyGenerator, keyProperty, keyColumn, databaseId, langDriver, null, false);
>>>>>>> 8ac3920a

    id = builderAssistant.applyCurrentNamespace(id, false);

    MappedStatement keyStatement = configuration.getMappedStatement(id, false);
    configuration.addKeyGenerator(id, new SelectKeyGenerator(keyStatement, executeBefore));
  }

  private void removeSelectKeyNodes(List<XNode> selectKeyNodes) {
    for (XNode nodeToHandle : selectKeyNodes) {
      nodeToHandle.getParent().getNode().removeChild(nodeToHandle.getNode());
    }
  }

  private boolean databaseIdMatchesCurrent(String id, String databaseId, String requiredDatabaseId) {
    if (requiredDatabaseId != null) {
      return requiredDatabaseId.equals(databaseId);
    }
    if (databaseId != null) {
      return false;
    }
    id = builderAssistant.applyCurrentNamespace(id, false);
    if (!this.configuration.hasStatement(id, false)) {
      return true;
    }
    // skip this statement if there is a previous one with a not null databaseId
    MappedStatement previous = this.configuration.getMappedStatement(id, false); // issue #2
    return previous.getDatabaseId() == null;
  }

  private LanguageDriver getLanguageDriver(String lang) {
    Class<? extends LanguageDriver> langClass = null;
    if (lang != null) {
      langClass = resolveClass(lang);
    }
    return configuration.getLanguageDriver(langClass);
  }

}<|MERGE_RESOLUTION|>--- conflicted
+++ resolved
@@ -1,5 +1,5 @@
 /*
- *    Copyright 2009-2024 the original author or authors.
+ *    Copyright 2009-2025 the original author or authors.
  *
  *    Licensed under the Apache License, Version 2.0 (the "License");
  *    you may not use this file except in compliance with the License.
@@ -54,16 +54,13 @@
     this(configuration, builderAssistant, context, null);
   }
 
-<<<<<<< HEAD
-  public XMLStatementBuilder(Configuration configuration, MapperBuilderAssistant builderAssistant, XNode context, String databaseId) {
-    this(configuration, builderAssistant, context, null, null);
-  }
-
-  public XMLStatementBuilder(Configuration configuration, MapperBuilderAssistant builderAssistant, XNode context, String databaseId, Class<?> mapperClass) {
-=======
   public XMLStatementBuilder(Configuration configuration, MapperBuilderAssistant builderAssistant, XNode context,
       String databaseId) {
->>>>>>> 8ac3920a
+    this(configuration, builderAssistant, context, null, null);
+  }
+
+  public XMLStatementBuilder(Configuration configuration, MapperBuilderAssistant builderAssistant, XNode context,
+      String databaseId, Class<?> mapperClass) {
     super(configuration);
     this.builderAssistant = builderAssistant;
     this.context = context;
@@ -130,14 +127,9 @@
               ? Jdbc3KeyGenerator.INSTANCE : NoKeyGenerator.INSTANCE;
     }
 
-<<<<<<< HEAD
     SqlSource sqlSource = langDriver.createSqlSource(configuration, context, parameterTypeClass, paramNameResolver);
-    StatementType statementType = StatementType.valueOf(context.getStringAttribute("statementType", StatementType.PREPARED.toString()));
-=======
-    SqlSource sqlSource = langDriver.createSqlSource(configuration, context, parameterTypeClass);
     StatementType statementType = StatementType
         .valueOf(context.getStringAttribute("statementType", StatementType.PREPARED.toString()));
->>>>>>> 8ac3920a
     Integer fetchSize = context.getIntAttribute("fetchSize");
     Integer timeout = context.getIntAttribute("timeout");
     String parameterMap = context.getStringAttribute("parameterMap");
@@ -157,16 +149,9 @@
     String resultSets = context.getStringAttribute("resultSets");
     boolean dirtySelect = context.getBooleanAttribute("affectData", Boolean.FALSE);
 
-<<<<<<< HEAD
-    builderAssistant.addMappedStatement(id, sqlSource, statementType, sqlCommandType,
-        fetchSize, timeout, parameterMap, parameterTypeClass, resultMap, resultTypeClass,
-        resultSetTypeEnum, flushCache, useCache, resultOrdered,
-        keyGenerator, keyProperty, keyColumn, databaseId, langDriver, resultSets, dirtySelect, paramNameResolver);
-=======
     builderAssistant.addMappedStatement(id, sqlSource, statementType, sqlCommandType, fetchSize, timeout, parameterMap,
         parameterTypeClass, resultMap, resultTypeClass, resultSetTypeEnum, flushCache, useCache, resultOrdered,
-        keyGenerator, keyProperty, keyColumn, databaseId, langDriver, resultSets, dirtySelect);
->>>>>>> 8ac3920a
+        keyGenerator, keyProperty, keyColumn, databaseId, langDriver, resultSets, dirtySelect, paramNameResolver);
   }
 
   private void processSelectKeyNodes(String id, Class<?> parameterTypeClass, LanguageDriver langDriver) {
@@ -213,16 +198,9 @@
     SqlSource sqlSource = langDriver.createSqlSource(configuration, nodeToHandle, parameterTypeClass);
     SqlCommandType sqlCommandType = SqlCommandType.SELECT;
 
-<<<<<<< HEAD
-    builderAssistant.addMappedStatement(id, sqlSource, statementType, sqlCommandType,
-        fetchSize, timeout, parameterMap, parameterTypeClass, resultMap, resultTypeClass,
-        resultSetTypeEnum, flushCache, useCache, resultOrdered,
-        keyGenerator, keyProperty, keyColumn, databaseId, langDriver, null, false, null);
-=======
     builderAssistant.addMappedStatement(id, sqlSource, statementType, sqlCommandType, fetchSize, timeout, parameterMap,
         parameterTypeClass, resultMap, resultTypeClass, resultSetTypeEnum, flushCache, useCache, resultOrdered,
-        keyGenerator, keyProperty, keyColumn, databaseId, langDriver, null, false);
->>>>>>> 8ac3920a
+        keyGenerator, keyProperty, keyColumn, databaseId, langDriver, null, false, null);
 
     id = builderAssistant.applyCurrentNamespace(id, false);
 
