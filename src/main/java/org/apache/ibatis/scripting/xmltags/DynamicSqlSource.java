--- conflicted
+++ resolved
@@ -42,17 +42,10 @@
 
   @Override
   public BoundSql getBoundSql(Object parameterObject) {
-    DynamicContext context = new DynamicContext(configuration, parameterObject, null, true);
+    DynamicContext context = new DynamicContext(configuration, parameterObject, null, paramNameResolver, true);
     rootSqlNode.apply(context);
-<<<<<<< HEAD
-    SqlSourceBuilder sqlSourceParser = new SqlSourceBuilder(configuration);
-    Class<?> parameterType = parameterObject == null ? Object.class : parameterObject.getClass();
-    SqlSource sqlSource = sqlSourceParser.parse(context.getSql(), parameterType, context.getBindings(),
-        paramNameResolver);
-=======
     String sql = context.getSql();
     SqlSource sqlSource = SqlSourceBuilder.buildSqlSource(configuration, sql, context.getParameterMappings());
->>>>>>> e2027270
     BoundSql boundSql = sqlSource.getBoundSql(parameterObject);
     context.getBindings().forEach(boundSql::setAdditionalParameter);
     return boundSql;
