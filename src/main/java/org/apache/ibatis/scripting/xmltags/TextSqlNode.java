--- conflicted
+++ resolved
@@ -49,12 +49,7 @@
 
   private static class BindingTokenParser implements TokenHandler {
 
-<<<<<<< HEAD
-    private DynamicContext context;
-=======
     private final DynamicContext context;
-    private final Pattern injectionFilter;
->>>>>>> d21e71b5
 
     public BindingTokenParser(DynamicContext context) {
       this.context = context;
